[![Continuous integration](https://github.com/perfanalytics/pose2sim/actions/workflows/continuous-integration.yml/badge.svg?branch=main)](https://github.com/perfanalytics/pose2sim/actions/workflows/continuous-integration.yml)
[![PyPI version](https://badge.fury.io/py/Pose2Sim.svg)](https://badge.fury.io/py/Pose2Sim) \
[![Downloads](https://pepy.tech/badge/pose2sim)](https://pepy.tech/project/pose2sim)
[![Stars](https://badgen.net/github/stars/perfanalytics/pose2sim)](https://github.com/perfanalytics/pose2sim/stargazers)
[![GitHub forks](https://badgen.net/github/forks/perfanalytics/pose2sim)](https://GitHub.com/perfanalytics/pose2sim/forks)
[![License](https://img.shields.io/badge/License-BSD_3--Clause-blue.svg)](https://opensource.org/licenses/BSD-3-Clause)
[![GitHub issues](https://img.shields.io/github/issues/perfanalytics/pose2sim)](https://github.com/perfanalytics/pose2sim/issues)
[![GitHub issues-closed](https://img.shields.io/github/issues-closed/perfanalytics/pose2sim)](https://GitHub.com/perfanalytics/pose2sim/issues?q=is%3Aissue+is%3Aclosed)
\
[![status](https://joss.theoj.org/papers/a31cb207a180f7ac9838d049e3a0de26/status.svg)](https://joss.theoj.org/papers/a31cb207a180f7ac9838d049e3a0de26)
[![DOI](https://zenodo.org/badge/501642916.svg)](https://zenodo.org/badge/latestdoi/501642916)


# Pose2Sim

> **_News_: Version 0.4 released:** \
**Calibration used to be the main stumbling block for users, it should be easier and better now!**\
To upgrade, type `pip install pose2sim --upgrade`. You will need to update your Config.toml file.\
*N.B.:* As always, I am more than happy to welcome contributors (see [How to contribute](#how-to-contribute)).

`Pose2Sim` provides a workflow for 3D markerless kinematics, as an alternative to the more usual marker-based motion capture methods.\
Pose2Sim stands for "OpenPose to OpenSim", as it uses OpenPose inputs (2D keypoints coordinates obtained from multiple videos) and leads to an OpenSim result (full-body 3D joint angles). Other 2D solutions can alternatively be used as inputs.

If you can only use a single camera and don't mind losing some accuracy, please consider using [Sports2D](https://github.com/davidpagnon/Sports2D).


<img src="Content/Pose2Sim_workflow.jpg" width="760">

<img src='Content/Activities_verylow.gif' title='Other more or less challenging tasks and conditions.' width="760">

# Contents
1. [Installation and Demonstration](#installation-and-demonstration)
   1. [Installation](#installation)
   2. [Demonstration Part-1: Build 3D TRC file on Python](#demonstration-part-1-build-3d-trc-file-on-python)
   3. [Demonstration Part-2: Obtain 3D joint angles with OpenSim](#demonstration-part-2-obtain-3d-joint-angles-with-opensim)
2. [Use on your own data](#use-on-your-own-data)
   1. [Prepare for running on your own data](#prepare-for-running-on-your-own-data)
   2. [2D pose estimation](#2d-pose-estimation)
      1. [With OpenPose](#with-openpose)
      2. [With Mediapipe](#with-mediapipe)
      3. [With DeepLabCut](#with-deeplabcut)
      4. [With AlphaPose](#with-alphapose)
   3. [Camera calibration](#camera-calibration)
      1. [Convert from Qualisys, Optitrack, or Vicon](#convert-from-qualisys-optitrack-or-vicon)
      2. [Calculate from scratch](#calculate-from-scratch)
   4. [Camera synchronization](#camera-synchronization)
   5. [Tracking, Triangulating, Filtering](#tracking-triangulating-filtering)
      1. [Associate persons across cameras](#associate-persons-across-cameras)
      2. [Triangulating keypoints](#triangulating-keypoints)
      3. [Filtering 3D coordinates](#filtering-3d-coordinates)
   6. [OpenSim kinematics](#opensim-kinematics)
3. [Utilities](#utilities)
4. [How to cite and how to contribute](#how-to-cite-and-how-to-contribute)
   1. [How to cite](#how-to-cite)
   2. [How to contribute](#how-to-contribute)

# Installation and Demonstration

## Installation
1. **Install OpenPose** (instructions [there](https://github.com/CMU-Perceptual-Computing-Lab/openpose/blob/master/doc/installation/0_index.md)). \
*Windows portable demo is enough.*
2. **Install OpenSim 4.x** ([there](https://simtk.org/frs/index.php?group_id=91)). \
*Tested up to v4.4-beta on Windows. Has to be compiled from source on Linux (see [there](https://simtk-confluence.stanford.edu:8443/display/OpenSim/Linux+Support)).*
3. ***Optional.*** *Install Anaconda or [Miniconda](https://docs.conda.io/en/latest/miniconda.html). \
   Open an Anaconda terminal and create a virtual environment with typing:*
   <pre><i>conda create -n Pose2Sim python=3.7 
   conda activate Pose2Sim</i></pre>
   
3. **Install Pose2Sim**:\
If you don't use Anaconda, type `python -V` in terminal to make sure python>=3.6 is installed.
   - OPTION 1: **Quick install:** Open a terminal. 
       ```
       pip install pose2sim
       ```
     
   - OPTION 2: **Build from source and test the last changes:**
     Open a terminal in the directory of your choice and Clone the Pose2Sim repository.
       ```
       git clone https://github.com/perfanalytics/pose2sim.git
       cd pose2sim
       pip install .
       ```
          
## Demonstration Part-1: Build 3D TRC file on Python  
> _**This demonstration provides an example experiment of a person balancing on a beam, filmed with 4 calibrated cameras processed with OpenPose.**_ 

Open a terminal, enter `pip show pose2sim`, report package location. \
Copy this path and go to the Demo folder with `cd <path>\pose2sim\Demo`. \
Type `ipython`, and test the following code:
```
from Pose2Sim import Pose2Sim
Pose2Sim.calibration()
Pose2Sim.personAssociation()
Pose2Sim.triangulation()
Pose2Sim.filtering()
```
You should obtain a plot of all the 3D coordinates trajectories. You can check the logs in`Demo\Users\logs.txt`.\
Results are stored as .trc files in the `Demo/pose-3d` directory.

*N.B.:* Default parameters have been provided in `Demo\Users\Config.toml` but can be edited.\
**Try calibration tool by changing `calibration_type` to `calculate` instead of `convert` (more info [there](#calculate-from-scratch)).**
<br/>

## Demonstration Part-2: Obtain 3D joint angles with OpenSim  
> _**In the same vein as you would do with marker-based kinematics, start with scaling your model, and then perform inverse kinematics.**_ 

### Scaling
1. Open OpenSim.
2. Open the provided `Model_Pose2Sim_Body25b.osim` model from `pose2sim/Demo/opensim`. *(File -> Open Model)*
3. Load the provided `Scaling_Setup_Pose2Sim_Body25b.xml` scaling file from `pose2sim/Demo/opensim`. *(Tools -> Scale model -> Load)*
4. Run. You should see your skeletal model take the static pose.

### Inverse kinematics
1. Load the provided `IK_Setup_Pose2Sim_Body25b.xml` scaling file from `pose2sim/Demo/opensim`. *(Tools -> Inverse kinematics -> Load)*
2. Run. You should see your skeletal model move in the Vizualizer window.
<br/>

# Use on your own data

> _**Deeper explanations and instructions are given below.**_

## Prepare for running on your own data
  > _**Get ready.**_
  
  1. Find your `Pose2Sim\Empty_project`, copy-paste it where you like and give it the name of your choice.
  2. Edit the `User\Config.toml` file as needed, **especially regarding the path to your project**. 
  3. Populate the `raw-2d`folder with your videos.
  
       <pre>
       Project
       │
       ├──opensim
       │    ├──Geometry
       │    ├──Model_Pose2Sim_Body25b.osim
       │    ├──Scaling_Setup_Pose2Sim_Body25b.xml
       │    └──IK_Setup_Pose2Sim_Body25b.xml
       │        
       ├── <b>raw
       │    ├──vid_cam1.mp4 (or other extension)
       │    ├──...
       │    └──vid_camN.mp4</b>
       │
       └──User
           └──Config.toml
       </b>
    
## 2D pose estimation
> _**Estimate 2D pose from images with Openpose or an other pose estimation solution.**_ \
N.B.: First film a short static pose that will be used for scaling the OpenSim model (A-pose for example), and then film your motions of interest.\
N.B.: Note that the names of your camera folders must follow the same order as in the calibration file, and end with '_json'.

### With OpenPose:
The accuracy and robustness of Pose2Sim have been thoroughly assessed only with OpenPose, and especially with the BODY_25B model. Consequently, we recommend using this 2D pose estimation solution. See [OpenPose repository](https://github.com/CMU-Perceptual-Computing-Lab/openpose) for installation and running.
* Open a command prompt in your **OpenPose** directory. \
  Launch OpenPose for each raw image folder: 
  ```
  bin\OpenPoseDemo.exe --model_pose BODY_25B --video <PATH_TO_PROJECT_DIR>\raw-2d\vid_cam1.mp4 --write_json <PATH_TO_PROJECT_DIR>\pose-2d\pose_cam1_json
  ```
* The [BODY_25B model](https://github.com/CMU-Perceptual-Computing-Lab/openpose_train/tree/master/experimental_models) has more accurate results than the standard BODY_25 one and has been extensively tested for Pose2Sim. \
You can also use the [BODY_135 model](https://github.com/CMU-Perceptual-Computing-Lab/openpose_train/tree/master/experimental_models), which allows for the evaluation of pronation/supination, wrist flexion, and wrist deviation.\
All other OpenPose models (BODY_25, COCO, MPII) are also supported.\
Make sure you modify the `User\Config.toml` file accordingly.
* Use one of the `json_display_with_img.py` or `json_display_with_img.py` scripts (see [Utilities](#utilities)) if you want to display 2D pose detections.

**N.B.:** *OpenPose BODY_25B is the default 2D pose estimation model used in Pose2Sim. However, other skeleton models from other 2D pose estimation solutions can be used alternatively.* \
    - You will first need to convert your 2D detection files to the OpenPose format (see [Utilities](#utilities)). \
    - Then, change the `pose_model` in the `User\Config.toml` file. You may also need to choose a different `tracked_keypoint` if the Neck is not detected by the chosen model. \
    - Finally, use the corresponding OpenSim model and setup files, which are provided in the `Empty_project\opensim` folder. 
  
 Available models are:    
    - OpenPose BODY_25B, BODY_25, BODY_135, COCO, MPII \
    - Mediapipe BLAZEPOSE \
    - DEEPLABCUT \
    - AlphaPose HALPE_26, HALPE_68, HALPE_136, COCO_133, COCO, MPII

### With MediaPipe:
[Mediapipe BlazePose](https://google.github.io/mediapipe/solutions/pose.html) is very fast, fully runs under Python, handles upside-down postures and wrist movements (but no subtalar ankle angles). \
However, it is less robust and accurate than OpenPose, and can only detect a single person.
* Use the script `Blazepose_runsave.py` (see [Utilities](#utilities)) to run BlazePose under Python, and store the detected coordinates in OpenPose (json) or DeepLabCut (h5 or csv) format: 
  ```
  python -m Blazepose_runsave -i r"<input_file>" -dJs
  ```
  Type in `python -m Blazepose_runsave -h` for explanation on parameters and for additional ones.
* Make sure you change the `pose_model` and the `tracked_keypoint` in the `User\Config.toml` file.

### With DeepLabCut:
If you need to detect specific points on a human being, an animal, or an object, you can also train your own model with [DeepLabCut](https://github.com/DeepLabCut/DeepLabCut).
1. Train your DeepLabCut model and run it on your images or videos (more instruction on their repository)
2. Translate the h5 2D coordinates to json files (with `DLC_to_OpenPose.py` script, see [Utilities](#utilities)): 
   ```
   python -m DLC_to_OpenPose -i r"<input_h5_file>"
   ```
3. Report the model keypoints in the 'skeleton.py' file, and make sure you change the `pose_model` and the `tracked_keypoint` in the `User\Config.toml` file.
4. Create an OpenSim model if you need 3D joint angles.

### With AlphaPose:
[AlphaPose](https://github.com/MVIG-SJTU/AlphaPose) is one of the main competitors of OpenPose, and its accuracy is comparable. As a top-down approach (unlike OpenPose which is bottom-up), it is faster on single-person detection, but slower on multi-person detection.
* Install and run AlphaPose on your videos (more instruction on their repository)
* Translate the AlphaPose single json file to OpenPose frame-by-frame files (with `AlphaPose_to_OpenPose.py` script, see [Utilities](#utilities)): 
   ```
   python -m AlphaPose_to_OpenPose -i r"<input_alphapose_json_file>"
   ```
* Make sure you change the `pose_model` and the `tracked_keypoint` in the `User\Config.toml` file.

<img src="Content/Pose2D.png" width="760">

N.B.: Markers are not needed in Pose2Sim and were used here for validation


<details>
  <summary>The project hierarchy becomes: (CLICK TO SHOW)</summary>
    <pre>
   Project
   │
   ├──opensim
   │    ├──Geometry
   │    ├──Model_Pose2Sim_Body25b.osim
   │    ├──Scaling_Setup_Pose2Sim_Body25b.xml
   │    └──IK_Setup_Pose2Sim_Body25b.xml
   │
   <i><b>├──pose-2d
   │    ├──pose_cam1_json
   │    ├──...
   │    └──pose_camN_json</i></b>
   │        
   ├── raw-2d
   │    ├──vid_cam1.mp4
   │    ├──...
   │    └──vid_camN.mp4
   │
   └──User
       └──Config.toml
   </pre>
</details>

## Camera calibration
<<<<<<< HEAD
> _**Convert a preexisting calibration file, or calculate calibration parameters from scratch.**_ 
=======
> _**Convert a preexisting calibration file, or calculate intrinsic and extrinsic parameters from scratch.**_ \
> _**N.B.:**_ You can visualize your resulting camera calibration with my (experimental) [Maya-Mocap tool](https://github.com/davidpagnon/Maya-Mocap). 
>>>>>>> b885d901

### Convert from Qualisys, Optitrack, or Vicon
      
If you already have a calibration file, set `calibration_type` type to `convert` in your `Config.toml` file.
- **From Qualisys:**
  - Export calibration to `.qca.txt` within QTM
  - Copy it in the `calibration` folder
  - set `convert_from` to 'qualisys' in your `Config.toml` file. Change `binning_factor` to 2 if you film in 540p
- **From Optitrack:** Exporting calibration will be available in Motive 3.2. In the meantime:
  - Calculate intrinsics with a board (see next section)
  - Use their C++ API [to retrieve extrinsic properties](https://docs.optitrack.com/developer-tools/motive-api/motive-api-function-reference#tt_cameraxlocation). Translation can be copied as is in your `Calib.toml` file, but TT_CameraOrientationMatrix first needs to be [converted to a Rodrigues vector](https://docs.opencv.org/3.4/d9/d0c/group__calib3d.html#ga61585db663d9da06b68e70cfbf6a1eac) with OpenCV. See instructions [here](https://github.com/perfanalytics/pose2sim/issues/28)
- **From Vicon:**  
  - Not possible yet. [Want to contribute?](#how-to-contribute)

### Calculate from scratch

> Calculate calibration parameters with a board, or with points (such as detected on a wand or a human body).

- **With a board:**
  > *N.B.:* Try the calibration tool on the Demo by changing `calibration_type` to `calculate` instead of `convert` in `Config.toml`.\
  
  - **Calculate intrinsic parameters:**

    > *N.B.:* _Intrinsic parameters:_ camera properties (focal length, optical center, distortion), usually need to be calculated only once in their lifetime. In theory, cameras with same model and same settings will have identical intrinsic parameters.\
    > *N.B.:* If you already calculated intrinsic parameters earlier, you can skip this step. Copy your intrinsic parameters (`size`, `mat`, and `dist`) in a new `Calib*.toml` file, and set `overwrite_intrinsics` to false. Run Demo to obtain an example `Calib.toml` file.

    - Create a folder for each camera in your `calibration\intrinsics` folder.
    - For each camera, film a checkerboard or a charucoboard. Either the board or the camera can be moved.
    - Adjust parameters in the `Config.toml` file.
    - Make sure that the board:\
      is filmed from different angles, covers a large part of the video frame, and is in focus.\
      is flat, without reflections, surrounded by a white border, and is not rotationally invariant (Nrows ≠ Ncols, and Nrows odd if Ncols even).
        
  - **Calculate extrinsic parameters:** 

    > *N.B.:* _Extrinsic parameters:_ camera placement in space (position and orientation), need to be calculated every time a camera is moved. Can be calculated from a board, or from points in the scene with known coordinates.

    - Create a folder for each camera in your `calibration\extrinsics` folder.
    - Once your cameras are in place, shortly film a board laid on the floor or the raw scene \
    (only one frame is needed, but do not just take a photo unless you are sure it does not change the image format).
    - Adjust parameters in the `Config.toml` file.
    - If you film a board:\
      Make sure that it is seen by all cameras. \
      It should preferably be larger than the one used for intrinsics, as results will not be very accurate out of the covered zone.
    - If you film the raw scene (potentially more accurate if points are spread out):\
      Manually measure the 3D coordinates of 10 or more points in the scene (tiles, lines on wall, boxes, treadmill dimensions, etc). These points should be as spread out as possible.\
      Then you will click on the corresponding image points for each view.

- **With points:**
  - Points can be detected from a wand.\
  [Want to contribute?](#how-to-contribute)
  - For a more automatic calibration, OpenPose keypoints could also be used for calibration.\
  [Want to contribute?](#how-to-contribute) 


Open an Anaconda prompt or a terminal, type `ipython`.\
By default, `calibration()` will look for `Config.toml` in the `User` folder of your current directory. If you want to store it somewhere else (e.g. in your data directory), specify this path as an argument: `Pose2Sim.calibration(r'path_to_config.toml')`.

```
from Pose2Sim import Pose2Sim
Pose2Sim.calibration()
```

Output:\
<img src="Content/Calib2D.png" width="760">

<img src="Content/CalibFile.png" width="760">


<details>
  <summary>The project hierarchy becomes: (CLICK TO SHOW)</summary>
    <pre>
   Project
   │
   ├──<i><b>calibration
   │   ├──intrinsics
   │   │  ├──int_cam1_img
   │   │  ├──...
   │   │  └──int_camN_img
   │   ├──extrinsics
   │   │  ├──ext_cam1_img
   │   │  ├──...
   │   │  └──ext_camN_img
   │   └──Calib.toml</i></b>
   │
   ├──opensim
   │    ├──Geometry
   │    ├──Model_Pose2Sim_Body25b.osim
   │    ├──Scaling_Setup_Pose2Sim_Body25b.xml
   │    └──IK_Setup_Pose2Sim_Body25b.xml
   │
   ├──pose-2d
   │    ├──pose_cam1_json
   │    ├──...
   │    └──pose_camN_json
   │        
   ├── raw-2d
   │    ├──vid_cam1.mp4
   │    ├──...
   │    └──vid_camN.mp4
   │
   └──User
       └──Config.toml
   </pre>
</details>


## Camera synchronization

> _**Cameras need to be synchronized, so that 2D points correspond to the same position across cameras.**_\
*N.B.: Skip this step if your cameras are already synchronized.*

If your cameras are not natively synchronized, you can use [this script](https://github.com/perfanalytics/pose2sim/blob/draft/Pose2Sim/Utilities/synchronize_cams.py).



## Tracking, Triangulating, Filtering

### Associate persons across cameras

> _**Track the person viewed by the most cameras, in case of several detections by OpenPose.**_ \
*N.B.: Skip this step if only one person is in the field of view.*\
> [Want to contribute?](#how-to-contribute) _**Allow for multiple person analysis.**_


Open an Anaconda prompt or a terminal, type `ipython`.\
By default, `personAssociation()` will look for `Config.toml` in the `User` folder of your current directory. If you want to store it somewhere else (e.g. in your data directory), specify this path as an argument: `Pose2Sim.personAssociation(r'path_to_config.toml')`.
```
from Pose2Sim import Pose2Sim
Pose2Sim.personAssociation()
```

Check printed output. If results are not satisfying, try and release the constraints in the `Config.toml` file.

Output:\
<img src="Content/Track2D.png" width="760">

<details>
  <summary>The project hierarchy becomes: (CLICK TO SHOW)</summary>
    <pre>
   Project
   │
   ├──calibration
   │   ├──intrinsics
   │   │  ├──int_cam1_img
   │   │  ├──...
   │   │  └──int_camN_img
   │   ├──extrinsics
   │   │  ├──ext_cam1_img
   │   │  ├──...
   │   │  └──ext_camN_img
   │   └──Calib.toml
   │
   ├──opensim
   │    ├──Geometry
   │    ├──Model_Pose2Sim_Body25b.osim
   │    ├──Scaling_Setup_Pose2Sim_Body25b.xml
   │    └──IK_Setup_Pose2Sim_Body25b.xml
   │
   ├──pose-2d
   │   ├──pose_cam1_json
   │   ├──...
   │   └──pose_camN_json
   │
   <i><b>├──pose-2d-tracked
   │   ├──tracked_cam1_json
   │   ├──...
   │   └──tracked_camN_json</i></b>
   │        
   ├── raw-2d
   │    ├──vid_cam1.mp4
   │    ├──...
   │    └──vid_camN.mp4
   │
   └──User
       └──Config.toml
   </pre>
</details>
   

### Triangulating keypoints
> _**Triangulate your 2D coordinates in a robust way.**_ \
> _**N.B.:**_ You can visualize your resulting 3D coordinates with my (experimental) [Maya-Mocap tool](https://github.com/davidpagnon/Maya-Mocap). 

Open an Anaconda prompt or a terminal, type `ipython`.\
By default, `triangulation()` will look for `Config.toml` in the `User` folder of your current directory. If you want to store it somewhere else (e.g. in your data directory), specify this path as an argument: `Pose2Sim.triangulation(r'path_to_config.toml')`.

```
from Pose2Sim import Pose2Sim
Pose2Sim.triangulation()
```

Check printed output, and vizualise your trc in OpenSim: `File -> Preview experimental data`.\
If your triangulation is not satisfying, try and release the constraints in the `Config.toml` file.

Output:\
<img src="Content/Triangulate3D.png" width="760">


<details>
  <summary>The project hierarchy becomes: (CLICK TO SHOW)</summary>
    <pre>
   Project
   │
   ├──calibration
   │   ├──intrinsics
   │   │  ├──int_cam1_img
   │   │  ├──...
   │   │  └──int_camN_img
   │   ├──extrinsics
   │   │  ├──ext_cam1_img
   │   │  ├──...
   │   │  └──ext_camN_img
   │   └──Calib.toml
   │
   ├──opensim
   │    ├──Geometry
   │    ├──Model_Pose2Sim_Body25b.osim
   │    ├──Scaling_Setup_Pose2Sim_Body25b.xml
   │    └──IK_Setup_Pose2Sim_Body25b.xml
   │
   ├──pose-2d
   │   ├──pose_cam1_json
   │   ├──...
   │   └──pose_camN_json
   │
   ├──pose-2d-tracked
   │   ├──tracked_cam1_json
   │   ├──...
   │   └──tracked_camN_json
   │
   <i><b>├──pose-3d
       └──Pose-3d.trc</i></b>>
   │        
   ├── raw-2d
   │    ├──vid_cam1.mp4
   │    ├──...
   │    └──vid_camN.mp4
   │
   └──User
       └──Config.toml
   </pre>
</details>


### Filtering 3D coordinates
> _**Filter your 3D coordinates.**_\
> _**N.B.:**_ You can visualize your resulting filtered 3D coordinates with my (experimental) [Maya-Mocap tool](https://github.com/davidpagnon/Maya-Mocap). 

Open an Anaconda prompt or a terminal, type `ipython`.\
By default, `filtering()` will look for `Config.toml` in the `User` folder of your current directory. If you want to store it somewhere else (e.g. in your data directory), specify this path as an argument: `Pose2Sim.filtering(r'path_to_config.toml')`.

```
from Pose2Sim import Pose2Sim
Pose2Sim.filtering()
```

Check your filtration with the displayed figures, and vizualise your trc in OpenSim. If your filtering is not satisfying, try and change the parameters in the `Config.toml` file.

Output:\
<img src="Content/FilterPlot.png" width="760">

<img src="Content/Filter3D.png" width="760">


<details>
  <summary>The project hierarchy becomes: (CLICK TO SHOW)</summary>
    <pre>
   Project
   │
   ├──calibration
   │   ├──intrinsics
   │   │  ├──int_cam1_img
   │   │  ├──...
   │   │  └──int_camN_img
   │   ├──extrinsics
   │   │  ├──ext_cam1_img
   │   │  ├──...
   │   │  └──ext_camN_img
   │   └──Calib.toml
   │
   ├──opensim
   │    ├──Geometry
   │    ├──Model_Pose2Sim_Body25b.osim
   │    ├──Scaling_Setup_Pose2Sim_Body25b.xml
   │    └──IK_Setup_Pose2Sim_Body25b.xml
   │
   ├──pose-2d
   │   ├──pose_cam1_json
   │   ├──...
   │   └──pose_camN_json
   │
   ├──pose-2d-tracked
   │   ├──tracked_cam1_json
   │   ├──...
   │   └──tracked_camN_json
   │
   <i><b>├──pose-3d
   │   ├──Pose-3d.trc
   │   └──Pose-3d-filtered.trc</i></b>
   │        
   ├── raw-2d
   │    ├──vid_cam1.mp4
   │    ├──...
   │    └──vid_camN.mp4
   │
   └──User
       └──Config.toml
   </pre>
</details>


## OpenSim kinematics
> _**Obtain 3D joint angles.**_

### Scaling
1. Use the previous steps to capture a static pose, typically an A-pose or a T-pose.
2. Open OpenSim.
3. Open the provided `Model_Pose2Sim_Body25b.osim` model from `pose2sim/Empty_project/opensim`. *(File -> Open Model)*
4. Load the provided `Scaling_Setup_Pose2Sim_Body25b.xml` scaling file from `pose2sim/Empty_project/opensim`. *(Tools -> Scale model -> Load)*
5. Replace the example static .trc file with your own data.
6. Run
7. Save the new scaled OpenSim model.

### Inverse kinematics
1. Use Pose2Sim to generate 3D trajectories.
2. Open OpenSim.
3. Load the provided `IK_Setup_Pose2Sim_Body25b.xml` scaling file from `pose2sim/Empty_project/opensim`. *(Tools -> Inverse kinematics -> Load)*
4. Replace the example .trc file with your own data, and specify the path to your angle kinematics output file.
5. Run
6. Motion results will appear as .mot file in the `pose2sim/Empty_project/opensim` directory (automatically saved).

<img src="Content/OpenSim.JPG" width="380">


### Command line
Alternatively, you can use command-line tools:

- Open an Anaconda terminal in your OpenSim/bin directory, typically `C:\OpenSim <Version>\bin`.\
  You'll need to adjust the `time_range`, `output_motion_file`, and enter the full paths to the input and output `.osim`, `.trc`, and `.mot` files in your setup file.
  ```
  opensim-cmd run-tool <PATH TO YOUR SCALING OR IK SETUP FILE>.xml
  ```

- You can also run OpenSim directly in Python:
  ```
  import subprocess
  subprocess.call(["opensim-cmd", "run-tool", r"<PATH TO YOUR SCALING OR IK SETUP FILE>.xml"])
  ```

- Or take advantage of the full the OpenSim Python API. See [there](https://simtk-confluence.stanford.edu:8443/display/OpenSim/Scripting+in+Python) for installation instructions. \
Note that it is easier to install on Python 3.7 and with OpenSim 4.2. 

<details>
  <summary>The project hierarchy becomes: (CLICK TO SHOW)</summary>
    <pre>
   Project
   │
   ├──calibration
   │   ├──intrinsics
   │   │  ├──int_cam1_img
   │   │  ├──...
   │   │  └──int_camN_img
   │   ├──extrinsics
   │   │  ├──ext_cam1_img
   │   │  ├──...
   │   │  └──ext_camN_img
   │   └──Calib.toml
   │
   ├──<i><b>opensim</i></b>  
   │    ├──Geometry
   │    ├──Model_Pose2Sim_Body25b.osim
   │    ├──Scaling_Setup_Pose2Sim_Body25b.xml
   │    ├──<i><b>Model_Pose2Sim_Body25b_Scaled.osim</i></b>  
   │    ├──IK_Setup_Pose2Sim_Body25b.xml
   │    └──<i><b>IK_result.mot</i></b>   
   │
   ├──pose
   │   ├──pose_cam1_json
   │   ├──...
   │   └──pose_camN_json
   │
   ├──pose-associated
   │   ├──tracked_cam1_json
   │   ├──...
   │   └──tracked_camN_json
   │
   ├──triangulation
   │   ├──triangulation.trc
   │   └──triangulation-filtered.trc
   │        
   ├── raw
   │    ├──vid_cam1.mp4
   │    ├──...
   │    └──vid_camN.mp4
   │
   └──User
       └──Config.toml
   </pre>
</details>

# Utilities
A list of standalone tools (see [Utilities](https://github.com/perfanalytics/pose2sim/tree/main/Pose2Sim/Utilities)), which can be either run as scripts, or imported as functions. Check usage in the docstrings of each Python file. The figure below shows how some of these toolscan be used to further extend Pose2Sim usage.


<details>
  <summary><b>Converting files and Calibrating</b> (CLICK TO SHOW)</summary>
    <pre>
`Blazepose_runsave.py`
Runs BlazePose on a video, and saves coordinates in OpenPose (json) or DeepLabCut (h5 or csv) format.

`DLC_to_OpenPose.py`
Converts a DeepLabCut (h5) 2D pose estimation file into OpenPose (json) files.

`c3d_to_trc.py`
Converts 3D point data of a .c3d file to a .trc file compatible with OpenSim. No analog data (force plates, emg) nor computed data (angles, powers, etc) are retrieved.

`calib_from_checkerboard.py`
Calibrates cameras with images or a video of a checkerboard, saves calibration in a Pose2Sim .toml calibration file.

`calib_qca_to_toml.py`
Converts a Qualisys .qca.txt calibration file to the Pose2Sim .toml calibration file (similar to what is used in [AniPose](https://anipose.readthedocs.io/en/latest/)).

`calib_toml_to_qca.py`
Converts a Pose2Sim .toml calibration file (e.g., from a checkerboard) to a Qualisys .qca.txt calibration file.

`calib_yml_to_toml.py`
Converts OpenCV intrinsic and extrinsic .yml calibration files to an OpenCV .toml calibration file.

`calib_toml_to_yml.py`
Converts an OpenCV .toml calibration file to OpenCV intrinsic and extrinsic .yml calibration files.
   </pre>
</details>

<details>
  <summary><b>Plotting tools</b> (CLICK TO SHOW)</summary>
    <pre>

`json_display_with_img.py` 
Overlays 2D detected json coordinates on original raw images. High confidence keypoints are green, low confidence ones are red.

`json_display_without_img.py`
Plots an animation of 2D detected json coordinates. 

`trc_plot.py`
Displays X, Y, Z coordinates of each 3D keypoint of a TRC file in a different matplotlib tab.
   </pre>
</details>

<details>
  <summary><b>Other trc tools</b> (CLICK TO SHOW)</summary>
    <pre>
    
`trc_desample.py`
Undersamples a trc file.

`trc_Zup_to_Yup.py`
Changes Z-up system coordinates to Y-up system coordinates.

`trc_filter.py`
Filters trc files. Available filters: Butterworth, Butterworth on speed, Gaussian, LOESS, Median.

`trc_gaitevents.py`
Detects gait events from point coordinates according to [Zeni et al. (2008)](https://www.sciencedirect.com/science/article/abs/pii/S0966636207001804?via%3Dihub).

`trc_combine.py`
Combine two trc files, for example a triangulated DeepLabCut trc file and a triangulated OpenPose trc file.
   </pre>
</details>

<img src="Content/Pose2Sim_workflow_utilities.jpg" width="760">

# How to cite and how to contribute
### How to cite
If you use this code or data, please cite [Pagnon et al., 2022b](https://doi.org/10.21105/joss.04362), [Pagnon et al., 2022a](https://www.mdpi.com/1424-8220/22/7/2712), or [Pagnon et al., 2021](https://www.mdpi.com/1424-8220/21/19/6530).
    
    @Article{Pagnon_2022_JOSS, 
      AUTHOR = {Pagnon, David and Domalain, Mathieu and Reveret, Lionel}, 
      TITLE = {Pose2Sim: An open-source Python package for multiview markerless kinematics}, 
      JOURNAL = {Journal of Open Source Software}, 
      YEAR = {2022},
      DOI = {10.21105/joss.04362}, 
      URL = {https://joss.theoj.org/papers/10.21105/joss.04362}
     }

    @Article{Pagnon_2022_Accuracy,
      AUTHOR = {Pagnon, David and Domalain, Mathieu and Reveret, Lionel},
      TITLE = {Pose2Sim: An End-to-End Workflow for 3D Markerless Sports Kinematics—Part 2: Accuracy},
      JOURNAL = {Sensors},
      YEAR = {2022},
      DOI = {10.3390/s22072712},
      URL = {https://www.mdpi.com/1424-8220/22/7/2712}
    }

    @Article{Pagnon_2021_Robustness,
      AUTHOR = {Pagnon, David and Domalain, Mathieu and Reveret, Lionel},
      TITLE = {Pose2Sim: An End-to-End Workflow for 3D Markerless Sports Kinematics—Part 1: Robustness},
      JOURNAL = {Sensors},
      YEAR = {2021},
      DOI = {10.3390/s21196530},
      URL = {https://www.mdpi.com/1424-8220/21/19/6530}
    }

### How to contribute

I would happily welcome any proposal for new features, code improvement, and more!\
If you want to contribute to Pose2Sim, please follow [this guide](https://docs.github.com/en/get-started/quickstart/contributing-to-projects) on how to fork, modify and push code, and submit a pull request. I would appreciate it if you provided as much useful information as possible about how you modified the code, and a rationale for why you're making this pull request. Please also specify on which operating system and on which Python version you have tested the code.

- Supervised my PhD: @lreveret (INRIA, Université Grenoble Alpes), and @mdomalai (Université de Poitiers).
- Provided the Demo data: @aaiaueil from Université Gustave Eiffel.
- Tested the code and provided feedback: @simonozan
- Provided a code snippet for Optitrack calibration: @claraaudap (Université Bretagne Sud).
- Issued MPP2SOS, a (non-free) Blender extension based on Pose2Sim: @carlosedubarreto

</br>

*Here is a to-do list, for general guidance purposes only:*

> - [x] **Pose:** Support OpenPose [body_25b](https://github.com/CMU-Perceptual-Computing-Lab/openpose_train/tree/master/experimental_models#body_25b-model---option-2-recommended) for more accuracy, [body_135](https://github.com/CMU-Perceptual-Computing-Lab/openpose_train/tree/master/experimental_models#single-network-whole-body-pose-estimation-model) for pronation/supination.
> - [x] **Pose:** Support [BlazePose](https://developers.google.com/mediapipe/solutions/vision/pose_landmarker) for faster inference (on mobile device).
> - [x] **Pose:** Support [DeepLabCut](http://www.mackenziemathislab.org/deeplabcut) for training on custom datasets.
> - [x] **Pose:** Support [AlphaPose](https://github.com/MVIG-SJTU/AlphaPose) as an alternative to OpenPose.
> - [ ] **Pose:** Support [MediaPipe holistic](https://github.com/google/mediapipe/blob/master/docs/solutions/holistic.md) for pronation/supination (converter, skeleton.py, OpenSim model and setup files). 
> - [ ] **Pose:** Support [MMPose](https://github.com/open-mmlab/mmpose), [SLEAP](https://sleap.ai/), etc.

</br>

> - [x] **Calibration:** Convert [Qualisys](https://www.qualisys.com) .qca.txt calibration file.
> - [x] **Calibration:** Convert Optitrack extrinsic calibration file.
> - [x] **Calibration:** Convert Vicon [.xcp calibration file](https://montrealrobotics.ca/diffcvgp/assets/papers/7.pdf).
> - [x] **Calibration:** Easier and clearer calibration procedure: separate intrinsic and extrinsic parameter calculation, edit corner detection if some are wrongly detected (or not visible). 
> - [x] **Calibration:** Possibility to evaluate extrinsic parameters from cues on scene.
> - [ ] **Calibration:** Support ChArUco board detection (see [there](https://mecaruco2.readthedocs.io/en/latest/notebooks_rst/Aruco/sandbox/ludovic/aruco_calibration_rotation.html)).
> - [ ] **Calibration:** Calculate calibration with points rather than board. (1) SBA calibration with wand (cf [Argus](https://argus.web.unc.edu), see converter [here](https://github.com/backyardbiomech/DLCconverterDLT/blob/master/DLTcameraPosition.py)). Set world reference frame in the end.
> - [ ] **Calibration:** Alternatively, self-calibrate with [OpenPose keypoints](https://ietresearch.onlinelibrary.wiley.com/doi/full/10.1049/cvi2.12130). Set world reference frame in the end.

</br>

> - [ ] **Synchronization:** Synchronize cameras on 2D keypoint speeds. Cf [this draft script](https://github.com/perfanalytics/pose2sim/blob/draft/Pose2Sim/Utilities/synchronize_cams.py).

</br>

> - [x] **Person Association:** Automatically choose the main person to triangulate.
> - [ ] **Person Association:** Multiple persons association. 1. Triangulate all the persons whose reprojection error is below a certain threshold (instead of only the one with minimum error), and then track in time with speed cf [Slembrouck 2020](https://link.springer.com/chapter/10.1007/978-3-030-40605-9_15)? or 2. Based on affinity matrices [Dong 2021](https://arxiv.org/pdf/1901.04111.pdf)? or 3. Based on occupancy maps [Yildiz 2012](https://link.springer.com/chapter/10.1007/978-3-642-35749-7_10)? or 4. With a neural network [Huang 2023](https://arxiv.org/pdf/2304.09471.pdf)?

</br>

> - [x] **Triangulation:** Triangulation weighted with confidence.
> - [x] **Triangulation:** Set a likelihood threshold below which a camera should not be used, a reprojection error threshold, and a minimum number of remaining cameras below which triangulation is skipped for this frame.
> - [x] **Triangulation:** Show mean reprojection error in px and in mm for each keypoint.
> - [x] **Triangulation:** Show how many cameras on average had to be excluded for each keypoint.
> - [x] **Triangulation:** Evaluate which cameras were the least reliable.
> - [x] **Triangulation:** Show which frames had to be interpolated for each keypoint.
> - [ ] **Triangulation:** [Undistort](https://docs.opencv.org/3.4/da/d54/group__imgproc__transform.html#ga887960ea1bde84784e7f1710a922b93c) 2D points before triangulating (and [distort](https://github.com/lambdaloop/aniposelib/blob/d03b485c4e178d7cff076e9fe1ac36837db49158/aniposelib/cameras.py#L301) them before computing reprojection error).
> - [ ] **Triangulation:** Multiple person kinematics (output multiple .trc coordinates files). Triangulate all persons with reprojection error above threshold, and identify them by minimizing their displacement across frames.
> - [ ] **Triangulation:** Offer the possibility of triangulating with Sparse Bundle Adjustment (SBA), Extended Kalman Filter (EKF), Full Trajectory Estimation (FTE) (see [AcinoSet](https://github.com/African-Robotics-Unit/AcinoSet)).
> - [ ] **Triangulation:** Solve limb swapping (although not really an issue with Body_25b) by using RANSAC or SDS triangulation ignoring right and left, and then decide which side points are by majority voting + giving more confidence to cameras whose plane is the most coplanar to the right/left line.
> - [ ] **Triangulation:** Implement normalized DLT and RANSAC triangulation, Outlier rejection (sliding z-score?), as well as a [triangulation refinement step](https://doi.org/10.1109/TMM.2022.3171102).

</br>

> - [x] **Filtering:** Available filtering methods: Butterworth, Butterworth on speed, Gaussian, Median, LOESS (polynomial smoothing).
> - [x] **Filtering:** Implement Kalman filter and Kalman smoother.

</br>

> - [x] **OpenSim:** Integrate better spine from [lifting fullbody model](https://pubmed.ncbi.nlm.nih.gov/30714401) to the [gait full-body model](https://nmbl.stanford.edu/wp-content/uploads/07505900.pdf), more accurate for the knee.
> - [x] **OpenSim:** Optimize model marker positions as compared to ground-truth marker-based positions.
> - [x] **OpenSim:** Add scaling and inverse kinematics setup files.
> - [ ] **OpenSim:** Add muscles from OpenSim [lifting full-body model](https://simtk.org/projects/lfbmodel), add Hertzian footground contacts, for inverse dynamics and more.
> - [ ] **OpenSim:** Implement optimal fixed-interval Kalman smoothing for inverse kinematics ([this OpenSim fork](https://github.com/antoinefalisse/opensim-core/blob/kalman_smoother/OpenSim/Tools/InverseKinematicsKSTool.cpp)), or [Biorbd](https://github.com/pyomeca/biorbd/blob/f776fe02e1472aebe94a5c89f0309360b52e2cbc/src/RigidBody/KalmanReconsMarkers.cpp))

</br>

> - [ ] **GUI:** 3D plot of cameras and of triangulated keypoints.
> - [ ] **GUI:** Demo on Google Colab (see [Sports2D](https://bit.ly/Sports2D_Colab) for OpenPose and Python package installation on Google Drive).
> - [ ] **GUI:** Blender add-on (cf [MPP2SOS](https://blendermarket.com/products/mocap-mpp2soss)), or webapp (e.g., with [Napari](https://napari.org/stable). See my draft project [Maya-Mocap](https://github.com/davidpagnon/Maya-Mocap) and [BlendOsim](https://github.com/JonathanCamargo/BlendOsim).

</br>

> - [x] **Demo:** Provide Demo data for users to test the code.
> - [ ] **Tutorials:** Make video tutorials.
> - [ ] **Doc:** Use [Sphinx](https://www.sphinx-doc.org/en/master) or [MkDocs](https://www.mkdocs.org) for clearer documentation.

</br>

> - [ ] **Catch errors**
> - [ ] **Conda package and Docker image**
> - [ ] **Run from command line via click or typer**<|MERGE_RESOLUTION|>--- conflicted
+++ resolved
@@ -234,12 +234,8 @@
 </details>
 
 ## Camera calibration
-<<<<<<< HEAD
-> _**Convert a preexisting calibration file, or calculate calibration parameters from scratch.**_ 
-=======
 > _**Convert a preexisting calibration file, or calculate intrinsic and extrinsic parameters from scratch.**_ \
 > _**N.B.:**_ You can visualize your resulting camera calibration with my (experimental) [Maya-Mocap tool](https://github.com/davidpagnon/Maya-Mocap). 
->>>>>>> b885d901
 
 ### Convert from Qualisys, Optitrack, or Vicon
       
