--- conflicted
+++ resolved
@@ -18,14 +18,9 @@
 
 
 [project]
-<<<<<<< HEAD
-multi_person = true # true for trials with multiple participants. If false, only the main person in scene is analyzed (and it run much faster). 
-participant_height = 'auto' # m # Set it to 'auto' for automatic compute mode # float if single person, list of float if multi-person (same order as the Static trials) # Only used for marker augmentation
-=======
 multi_person = true # true for trials with multiple participants. If false, only the person with lowest reprojection error is analyzed.
-participant_height = [1.72, 1.40] # m # float if single person, list of float if multi-person (same order as the Static trials) # Only used for marker augmentation
->>>>>>> 8f052497
-participant_mass = [70.0, 63.5] # kg # Only used for marker augmentation and scaling
+participant_height = 'auto' # 'auto', float (eg 1.72), or list of floats (eg [1.72, 1.40])  # meters  # Only used for marker augmentation 
+participant_mass = [70.0, 63.5]     # float (eg 70.0), or list of floats (eg [70.0, 63.5])  # kg      # Only used for marker augmentation and scaling, no impact on results unless you need to further compute forces rather than only kinematics 
 
 frame_rate = 'auto' # fps # int or 'auto'. If 'auto', finds from video (or defaults to 60 fps if you work with images) 
 frame_range = [] # For example [10,300], or [] for all frames. 
